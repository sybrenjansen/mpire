import getpass
import inspect
import socket
from functools import partial
from typing import Callable, Dict, List, Sequence, Tuple, Union
import types

DASHBOARD_FUNCTION_STACKLEVEL = 1


def get_two_available_ports(port_range: Sequence) -> Tuple[int, int]:
    """
    Get two available ports, one from the start and one from the end of the range

    :param port_range: Port range to try. Reverses the list and will then pick the first one available
    :raises OSError: If there are not enough ports available
    :return: Two available ports
    """

    def _port_available(port_nr: int) -> bool:
        """
        Checks if a port is available

        :param port_nr: Port number to check
        :return: True if available, False otherwise
        """
        try:
            s = socket.socket(socket.AF_INET, socket.SOCK_STREAM)
            s.bind(('', port_nr))
            s.close()
            return True
        except OSError:
            return False

    available_ports = set()
    for port_nr in port_range:
        if _port_available(port_nr):
            available_ports.add(port_nr)
            break

    for port_nr in reversed(port_range):
        if _port_available(port_nr):
            available_ports.add(port_nr)
            break

    if len(available_ports) != 2:
        raise OSError(f"Dashboard Manager Server: there are not enough ports available: {port_range}")

    return tuple(sorted(available_ports))

<<<<<<< HEAD

def get_stacklevel() -> int:
    """
    Gets the stack level to use when obtaining function details (used for the dashboard)

    :return: Stack level
    """
    return DASHBOARD_FUNCTION_STACKLEVEL


def set_stacklevel(stacklevel: int) -> None:
    """
    Sets the stack level to use when obtaining function details (used for the dashboard)

    :param stacklevel: Stack level
    """
    global DASHBOARD_FUNCTION_STACKLEVEL
    DASHBOARD_FUNCTION_STACKLEVEL = stacklevel
     
=======
>>>>>>> 28172106

def get_function_details(func: Callable) -> Dict[str, Union[str, int]]:
    """
    Obtain function details, including:

    - function filename
    - function line number
    - function name
    - invoked from filename
    - invoked from line number
    - invoked code context

    :param func: Function to call each time new task arguments become available. When passing on the worker ID the
        function should receive the worker ID as its first argument. If shared objects are provided the function should
        receive those as the next argument. If the worker state has been enabled it should receive a state variable as
        the next argument
    :return: Function details dictionary
    """
    # Get the frame in which the pool.map(...) was called. We obtain the current stack and skip all frames which
    # involve the current mpire module. If the desired stack level is higher than 1, we continue until we've reached 
    # the desired stack level. We then obtain the code context of that frame.
    invoked_frame = None
    stacklevel = 0
    for frame_info in inspect.stack():
        if frame_info.frame.f_globals['__name__'].split('.')[0] != 'mpire' or stacklevel > 0:
            invoked_frame = frame_info
            stacklevel += 1
            if stacklevel == DASHBOARD_FUNCTION_STACKLEVEL:
                break

    # Obtain proper code context. Usually the last line of the invoked code is returned, but we want the complete
    # code snippet that called this function. That's why we increase the context size and need to find the start and
    # ending of the snippet. A context size of 10 should suffice. The end of the snippet is where we encounter the
    # line found when context=1 (i.e., what is returned in invoked_frame.code_context). The start is where we see
    # something along the lines of `.[i]map[_unordered](`.
    code_context = inspect.getframeinfo(invoked_frame.frame, context=10).code_context
    if code_context is not None:
        code_context = code_context[:code_context.index(invoked_frame.code_context[0]) + 1]
        code_context = find_calling_lines(code_context)
        invoked_line_no = invoked_frame.lineno - (len(code_context) - 1)
        code_context = ' '.join(line.strip() for line in code_context)
    else:
        invoked_line_no = 'N/A'

    if isinstance(func, partial):
        # If we're dealing with a partial, obtain the function within
        func = func.func
    elif hasattr(func, '__call__') and not isinstance(func, (type, types.FunctionType, types.MethodType)):
        # If we're dealing with a callable class instance, use its __call__ method
        func = func.__call__

    # We use a try/except block as some constructs don't allow this. E.g., in the case the function is a MagicMock
    # (i.e., in unit tests) these inspections will fail
    try:
        function_filename = inspect.getabsfile(func)
        function_line_no = func.__code__.co_firstlineno
        function_name = func.__name__
    except:
        function_filename = 'n/a'
        function_line_no = 'n/a'
        function_name = 'n/a'

    # Populate details
    func_details = {'user': f'{getpass.getuser()}@{socket.gethostname()}',
                    'function_filename': function_filename,
                    'function_line_no': function_line_no,
                    'function_name': function_name,
                    'invoked_filename': invoked_frame.filename,
                    'invoked_line_no': invoked_line_no,
                    'invoked_code_context': code_context}

    return func_details


def find_calling_lines(code_context: List[str]) -> List[str]:
    """
    Tries to find the lines corresponding to the calling function

    :param code_context: List of code lines
    :return: List of code lines
    """
    # Traverse the lines in reverse order. We need a closing bracket to indicate the end of the calling function. From
    # that point on we work our way backward until we find the corresponding opening bracket. There can be more bracket
    # groups in between, so we have to keep counting brackets until we've found the right one.
    n_parentheses_groups = 0
    found_parentheses_group = False
    inside_string = False
    inside_string_ch = None
    line_nr = 1
    for line_nr, line in enumerate(reversed(code_context), start=1):
        for ch in reversed(line):

            # If we're inside a string keep ignoring characters until we find the closing string character
            if inside_string:
                if ch == inside_string_ch:
                    inside_string = False

            # Check if a string has started
            elif ch in {'"', "'"}:
                inside_string = True
                inside_string_ch = ch

            # Closing parenthesis group
            elif ch == ')':
                n_parentheses_groups += 1
                found_parentheses_group = True

            # Starting parenthesis group
            elif ch == '(':
                n_parentheses_groups -= 1

        # Check if we've found the corresponding opening bracket
        if found_parentheses_group and n_parentheses_groups == 0:
            break

    return code_context[-line_nr:]<|MERGE_RESOLUTION|>--- conflicted
+++ resolved
@@ -16,7 +16,6 @@
     :raises OSError: If there are not enough ports available
     :return: Two available ports
     """
-
     def _port_available(port_nr: int) -> bool:
         """
         Checks if a port is available
@@ -48,7 +47,6 @@
 
     return tuple(sorted(available_ports))
 
-<<<<<<< HEAD
 
 def get_stacklevel() -> int:
     """
@@ -68,8 +66,6 @@
     global DASHBOARD_FUNCTION_STACKLEVEL
     DASHBOARD_FUNCTION_STACKLEVEL = stacklevel
      
-=======
->>>>>>> 28172106
 
 def get_function_details(func: Callable) -> Dict[str, Union[str, int]]:
     """
